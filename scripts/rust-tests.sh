--- conflicted
+++ resolved
@@ -13,15 +13,10 @@
   source ./scripts/setup-tests.sh ""
 fi
 
-<<<<<<< HEAD
 export FM_TEST_USE_REAL_DAEMONS=1
-env RUST_BACKTRACE=1 cargo test -p fedimint-tests -- --test-threads=$(($(nproc) * 2)) "$@"
-=======
-export FM_TEST_DISABLE_MOCKS=1
 env RUST_BACKTRACE=1 cargo test -p fedimint-tests -- --test-threads=$(($(nproc) * 2)) "$@"
 
 # Switch to electrum and run wallet tests
 unset FM_BITCOIND_RPC
 export FM_ELECTRUM_RPC="tcp://127.0.0.1:50001"
-env RUST_BACKTRACE=1 cargo test -p fedimint-tests wallet -- --test-threads=$(($(nproc) * 2)) "$@"
->>>>>>> c9425d26
+env RUST_BACKTRACE=1 cargo test -p fedimint-tests wallet -- --test-threads=$(($(nproc) * 2)) "$@"